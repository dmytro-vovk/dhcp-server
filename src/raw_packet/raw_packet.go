--- conflicted
+++ resolved
@@ -1,15 +1,9 @@
 package raw_packet
 
 import (
-<<<<<<< HEAD
-	"code.google.com/p/gopacket"
-	"code.google.com/p/gopacket/layers"
 	"github.com/krolaw/dhcp4"
-=======
-	"dhcp4"
 	"github.com/google/gopacket"
 	"github.com/google/gopacket/layers"
->>>>>>> e45de719
 	"log"
 	"net"
 )
