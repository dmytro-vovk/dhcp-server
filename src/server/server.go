--- conflicted
+++ resolved
@@ -88,10 +88,7 @@
 			s.getMsgTypeName(response.DhcpType),
 			p.SrcMac,
 			s.vlanList(p),
-<<<<<<< HEAD
-			response.DhcpType,
-=======
->>>>>>> e45de719
+			s.getMsgTypeName(response.DhcpType),
 		)
 		addr := s.addr
 		copy(addr.Addr[:], p.DstMac[0:8])
